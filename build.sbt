--- conflicted
+++ resolved
@@ -3,13 +3,8 @@
 import Dependencies._
 
 lazy val Scala3 = "3.3.1"
-<<<<<<< HEAD
 lazy val Scala213 = "2.13.13"
-lazy val Scala212 = "2.12.18"
-=======
-lazy val Scala213 = "2.13.12"
 lazy val Scala212 = "2.12.19"
->>>>>>> 2d46f223
 
 lazy val axesDefault =
   Seq(VirtualAxis.scalaABIVersion(Scala213), VirtualAxis.jvm)
