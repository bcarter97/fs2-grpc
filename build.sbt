--- conflicted
+++ resolved
@@ -47,15 +47,9 @@
     crossScalaVersions := List(scalaVersion.value, "2.11.12", "2.13.0-M5"),
     publishTo := sonatypePublishTo.value,
     libraryDependencies ++= List(
-<<<<<<< HEAD
-      "co.fs2"        %% "fs2-core"         % "1.0.3",
+      "co.fs2"        %% "fs2-core"         % "1.0.4",
       "org.typelevel" %% "cats-effect"      % "1.3.1",
       "org.typelevel" %% "cats-effect-laws" % "1.3.1" % "test",
-=======
-      "co.fs2"        %% "fs2-core"         % "1.0.4",
-      "org.typelevel" %% "cats-effect"      % "1.2.0",
-      "org.typelevel" %% "cats-effect-laws" % "1.2.0" % "test",
->>>>>>> 0f0d9c30
       "io.grpc"       % "grpc-core"         % scalapb.compiler.Version.grpcJavaVersion,
       "io.grpc"       % "grpc-netty-shaded" % scalapb.compiler.Version.grpcJavaVersion % "test",
       "io.monix"      %% "minitest"         % "2.3.2" % "test"
